*~
\#*#
*.DS_Store
*.class
.com.apple.timemachine.supported
.import-temp/

target/

<<<<<<< HEAD
src/test/resources/log4j.properties

=======
>>>>>>> cb4708f4
##### NETBEANS

nbproject/private/
build/
nbbuild/
dist/
nbdist/
nbactions.xml
nb-configuration.xml

##### ECLIPSE 


*.pydevproject
.project
.metadata
bin/**
tmp/**
tmp/**/*
*.tmp
*.bak
*.swp
*~.nib
local.properties
.classpath
.settings/
.loadpath
/src/main/resources/rebel.xml
# External tool builders
.externalToolBuilders/
 
# Locally stored "Eclipse launch configurations"
*.launch
 
# CDT-specific
.cproject
 
# PDT-specific
.buildpath<|MERGE_RESOLUTION|>--- conflicted
+++ resolved
@@ -7,11 +7,8 @@
 
 target/
 
-<<<<<<< HEAD
 src/test/resources/log4j.properties
 
-=======
->>>>>>> cb4708f4
 ##### NETBEANS
 
 nbproject/private/
