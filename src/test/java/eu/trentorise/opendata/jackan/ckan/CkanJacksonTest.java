--- conflicted
+++ resolved
@@ -38,133 +38,135 @@
 
 /**
  * White box testing
- * @author David Leoni
+ * @author David Leoni, Ivan Tankoyeu
  */
 public class CkanJacksonTest {
     static Logger logger = LoggerFactory.getLogger(CkanJacksonTest.class);
-    
+    private static final String TEST_TOKEN = "9630625b-43e1-45f0-baa2-35bc7e685f5a";
+    private static final String TEST_RESOURCE_ID="1aff9c7a-895a-4c12-b02b-e0f9548afc90";
+
     public CkanJacksonTest() {
     }
-    
+
     @BeforeClass
     public static void setUpClass() {
         logger.info("To see debug logging messages set \tlog4j.rootLogger=DEBUG, console\t in src/test/resources/log4j.properties");
     }
-    
+
     @AfterClass
     public static void tearDownClass() {
     }
-    
+
     @Before
     public void setUp() {
     }
-    
+
     @After
     public void tearDown() {
     }
-    
+
     /**
      * Tests the CkanResponse wrapper
-    */
-    @Test
-    public void testGetDatasetList() throws IOException{
+     */
+    @Test
+    public void testGetDatasetList() throws IOException {
         DatasetListResponse dlr = CkanClient.getObjectMapperClone().readValue("{\"help\":\"bla bla\", \"success\":true, \"result\":[\"a\",\"b\"]}", DatasetListResponse.class);
         assertTrue(dlr.result.size() == 2);
-        assertEquals( "a",dlr.result.get(0));
-        assertEquals( "b",dlr.result.get(1));
-    }
-    
-   @Test
-    public void testReadError() throws IOException{                
-        String json = "{\"message\": \"a\",\"__type\":\"b\"}";        
+        assertEquals("a", dlr.result.get(0));
+        assertEquals("b", dlr.result.get(1));
+    }
+
+    @Test
+    public void testReadError() throws IOException {
+        String json = "{\"message\": \"a\",\"__type\":\"b\"}";
         CkanError er = CkanError.read(json);
         assertEquals("b", er.getType());
-    }      
-    
+    }
+
     /**
      * Tests the ObjectMapper underscore conversion
-     * @throws IOException 
-     */
-    @Test
-    public void testRead() throws IOException{
+     *
+     * @throws IOException
+     */
+    @Test
+    public void testRead() throws IOException {
         ObjectMapper om = CkanClient.getObjectMapperClone();
         String email = "a@b.org";
-        String json = "{\"author_email\":\""+email+"\"}";        
+        String json = "{\"author_email\":\"" + email + "\"}";
         CkanDataset cd = om.readValue(json, CkanDataset.class);
         assertEquals(email, cd.getAuthorEmail());
-    } 
-
-    /**
-     * 
-     * @throws IOException 
-     */
-    @Test
-    public void testReadNullString() throws IOException{
-        ObjectMapper om = CkanClient.getObjectMapperClone();        
-        String json = "{\"size\":null}";        
+    }
+
+    /**
+     * @throws IOException
+     */
+    @Test
+    public void testReadNullString() throws IOException {
+        ObjectMapper om = CkanClient.getObjectMapperClone();
+        String json = "{\"size\":null}";
         CkanResource r = om.readValue(json, CkanResource.class);
-        
+
         assertTrue(r.getSize() == null);
     }
 
     /**
-     * 
-     * @throws IOException 
-     */
-    @Test
-    public void testReadEmptyString() throws IOException{
-        ObjectMapper om = CkanClient.getObjectMapperClone();        
-        String json = "{\"size\":\"\"}";        
+     * @throws IOException
+     */
+    @Test
+    public void testReadEmptyString() throws IOException {
+        ObjectMapper om = CkanClient.getObjectMapperClone();
+        String json = "{\"size\":\"\"}";
         CkanResource r = om.readValue(json, CkanResource.class);
-        
+
         assertTrue(r.getSize().equals(""));
-    }    
-    
-    
+    }
+
+
     /**
      * Tests the ObjectMapper underscore conversion
-     * @throws IOException 
-     */
-    @Test
-    public void testWrite() throws IOException{
-        String email = "a@b.org";        
+     *
+     * @throws IOException
+     */
+    @Test
+    public void testWrite() throws IOException {
+        String email = "a@b.org";
         CkanDataset cd = new CkanDataset();
         cd.setAuthorEmail(email);
         String json = CkanClient.getObjectMapperClone().writeValueAsString(cd);
-        assertEquals(email, new ObjectMapper().readTree(json).get("author_email").asText());        
-    } 
-        
-    
-   @Test
-    public void testReadGroup() throws IOException{                
-        String json = "{\"is_organization\":true}";        
+        assertEquals(email, new ObjectMapper().readTree(json).get("author_email").asText());
+    }
+
+
+    @Test
+    public void testReadGroup() throws IOException {
+        String json = "{\"is_organization\":true}";
         CkanGroup g = CkanClient.getObjectMapperClone().readValue(json, CkanGroup.class);
         assertTrue(g.isOrganization());
-    }     
-
-    @Test
-    public void testWriteGroup() throws IOException{                
-        
+    }
+
+    @Test
+    public void testWriteGroup() throws IOException {
+
         CkanGroup cg = new CkanGroup();
         cg.setOrganization(true);
         String json = CkanClient.getObjectMapperClone().writeValueAsString(cg);
-        assertEquals(true, new ObjectMapper().readTree(json).get("is_organization").asBoolean());    
-    }     
-
+        assertEquals(true, new ObjectMapper().readTree(json).get("is_organization").asBoolean());
+    }
 
 
     /**
      * Tests the 'others' field that collects fields sometimes errouneously present in jsons from ckan
-     * @throws IOException 
-     */
-    @Test
-    public void testOthers() throws IOException{                
+     *
+     * @throws IOException
+     */
+    @Test
+    public void testOthers() throws IOException {
         String json = "{\"name\":\"n\",\"z\":1}";
         CkanDataset cd = CkanClient.getObjectMapperClone().readValue(json, CkanDataset.class);
-        assertEquals( "n", cd.getName());    
-        assertEquals(1, cd.getOthers().get("z"));        
-    }    
-    
+        assertEquals("n", cd.getName());
+        assertEquals(1, cd.getOthers().get("z"));
+    }
+
     static public class JodaA {
         private DateTime dt;
 
@@ -175,32 +177,33 @@
         public void setDt(DateTime dt) {
             this.dt = dt;
         }
-        
-    }    
-    
-    @Test
-    public void testJoda_1() throws IOException{
+
+    }
+
+    @Test
+    public void testJoda_1() throws IOException {
         ObjectMapper om = CkanClient.getObjectMapperClone();
         JodaA ja = new JodaA();
-        
+
         ja.setDt(new DateTime(123, DateTimeZone.UTC));
         String json = om.writeValueAsString(ja);
         //logger.debug("json = " + json);
         // todo Since we are using Joda jackson is not respecting the date format config without the 'Z' we set in the object mapper.        
         // see https://github.com/opendatatrentino/Jackan/issues/1
         assertEquals("1970-01-01T00:00:00.123Z", om.readTree(json).get("dt").asText());
-        
-        JodaA ja2 = om.readValue(json, JodaA.class);        
+
+        JodaA ja2 = om.readValue(json, JodaA.class);
         //logger.debug("ja = " + ja.getDt().toString());
         //logger.debug("ja2 = " + ja2.getDt().toString());
-        assertTrue(ja.getDt().equals(ja2.getDt()));        
-    }
-
-<<<<<<< HEAD
-    //Test
-    public  void testCreateDataSet(){
-
-        CkanClient cClient =new CkanClient("http://10.206.38.164:6004");
+        assertTrue(ja.getDt().equals(ja2.getDt()));
+    }
+
+
+
+  //  @Test
+    public void testCreateDataSet() {
+
+        CkanClient cClient = new CkanClient("http://10.206.38.164:6004", TEST_TOKEN );
 
         CkanPair ckanPair = new CkanPair();
         ckanPair.setKey("test key");
@@ -210,38 +213,56 @@
 
         URI uri = null;
         try {
-            uri = new URI("http","www.google.com",null,null);
+            uri = new URI("http", "www.google.com", null, null);
         } catch (URISyntaxException e) {
             e.printStackTrace();
         }
 
-        CkanDatasetMinimized ckanDataset = new CkanDatasetMinimized("firsttest2",uri.toASCIIString(), extras);
-
-        String dataSetID = cClient.createCkanDataSet(ckanDataset);
-
-        System.out.println(dataSetID);
+        CkanDatasetMinimized ckanDataset = new CkanDatasetMinimized("firsttest3", uri.toASCIIString(), extras, "ivantitle", "cc");
+
+        CkanDataset dataSetID = cClient.createDataset(ckanDataset);
+
+        System.out.println(dataSetID.getId());
         assertNotNull(dataSetID);
     }
 
-    @Test
-    public void testCreateResource(){
-        CkanClient cClient =new CkanClient("http://10.206.38.164:6004");
+   // @Test
+    public void testCreateResource() {
+        CkanClient cClient = new CkanClient("http://10.206.38.164:6004", TEST_TOKEN );
 
         URI uri = null;
         try {
-            uri = new URI("http","www.google.com",null,null);
+            uri = new URI("http", "www.google.com", null, null);
         } catch (URISyntaxException e) {
             e.printStackTrace();
         }
 
-        CkanResourceMinimized ckanResource = new CkanResourceMinimized("JSONLD","ivanresource",uri.toASCIIString(), "test resource", "07dfd366-2107-4c06-97f5-2acdeff49aff", null);
-        cClient.createCkanResource(ckanResource);
-
-       // System.out.println(ckanResource.getName());
-    }
-=======
-    
->>>>>>> 3b77995d
+        CkanResourceMinimized ckanResource = new CkanResourceMinimized("JSONLD", "ivanresource2", uri.toASCIIString(), "test resource", "07dfd366-2107-4c06-97f5-2acdeff49aff", null);
+       CkanResource cResource = cClient.createResource(ckanResource);
+
+
+        System.out.println("Ckan Resource id:"+cResource.getId());
+
+    }
+
+    //@Test
+    public void testUpdateResource(){
+        CkanClient cClient = new CkanClient("http://10.206.38.164:6004", TEST_TOKEN );
+
+        URI uri = null;
+        try {
+            uri = new URI("http", "www.unitn.it", null, null);
+        } catch (URISyntaxException e) {
+            e.printStackTrace();
+        }
+        CkanResourceMinimized ckanResource = new CkanResourceMinimized("JSONLD", "ivanresource2", uri.toASCIIString(), "test resource", "07dfd366-2107-4c06-97f5-2acdeff49aff", null);
+
+        ckanResource.setId(TEST_RESOURCE_ID);
+        CkanResource cResource = cClient.updateResource(ckanResource);
+        System.out.println("Ckan Resource URL changed:"+cResource.getUrl());
+
+    }
+
 }
 
 
